--- conflicted
+++ resolved
@@ -28,10 +28,8 @@
 illumos-static-libusb = []
 illumos-shared-libusb = []
 macos-shared-device = []
-<<<<<<< HEAD
 macos-hidapi = []
 macos-native = ["dep:core-foundation", "dep:mach2"]
-=======
 windows-native = [
     "windows-sys/Win32_Devices_DeviceAndDriverInstallation",
     "windows-sys/Win32_Devices_HumanInterfaceDevice",
@@ -43,7 +41,6 @@
     "windows-sys/Win32_System_Threading",
     "windows-sys/Win32_UI_Shell_PropertiesSystem"
 ]
->>>>>>> 78f27380
 
 [dependencies]
 libc = "0.2"
