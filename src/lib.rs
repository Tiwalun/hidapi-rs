// **************************************************************************
// Copyright (c) 2015 Osspial All Rights Reserved.
//
// This file is part of hidapi-rs, based on hidapi_rust by Roland Ruckerbauer.
// *************************************************************************

//! This crate provides a rust abstraction over the features of the C library
//! hidapi by [signal11](https://github.com/libusb/hidapi).
//!
//! # Usage
//!
//! This crate is [on crates.io](https://crates.io/crates/hidapi) and can be
//! used by adding `hidapi` to the dependencies in your project's `Cargo.toml`.
//!
//! # Example
//!
//! ```rust,no_run
//! extern crate hidapi;
//!
//! use hidapi::HidApi;
//!
//! fn main() {
//!     println!("Printing all available hid devices:");
//!
//!     match HidApi::new() {
//!         Ok(api) => {
//!             for device in api.device_list() {
//!                 println!("{:04x}:{:04x}", device.vendor_id(), device.product_id());
//!             }
//!         },
//!         Err(e) => {
//!             eprintln!("Error: {}", e);
//!         },
//!     }
//! }
//! ```
//!
//! # Feature flags
//!
//! - `linux-static-libusb`: uses statically linked `libusb` backend on Linux
//! - `linux-static-hidraw`: uses statically linked `hidraw` backend on Linux (default)
//! - `linux-shared-libusb`: uses dynamically linked `libusb` backend on Linux
//! - `linux-shared-hidraw`: uses dynamically linked `hidraw` backend on Linux
//! - `linux-native`: talks to hidraw directly without using the `hidapi` C library
//! - `illumos-static-libusb`: uses statically linked `libusb` backend on Illumos (default)
//! - `illumos-shared-libusb`: uses statically linked `hidraw` backend on Illumos
//! - `macos-shared-device`: enables shared access to HID devices on MacOS
//! - `windows-native`: talks to hid.dll directly without using the `hidapi` C library
//!
//! ## Linux backends
//!
//! On linux the libusb backends do not support [`DeviceInfo::usage()`] and [`DeviceInfo::usage_page()`].
//! The hidraw backend has support for them, but it might be buggy in older kernel versions.
//!
//! ## MacOS Shared device access
//!
//! Since `hidapi` 0.12 it is possible to open MacOS devices with shared access, so that multiple
//! [`HidDevice`] handles can access the same physical device. For backward compatibility this is
//! an opt-in that can be enabled with the `macos-shared-device` feature flag.

extern crate libc;
#[cfg(all(feature = "linux-native", target_os = "linux"))]
extern crate nix;

#[cfg(target_os = "windows")]
use windows_sys::core::GUID;

mod error;
mod ffi;

#[cfg(hidapi)]
mod hidapi;

#[cfg(all(feature = "linux-native", target_os = "linux"))]
#[cfg_attr(docsrs, doc(cfg(all(feature = "linux-native", target_os = "linux"))))]
mod linux_native;
#[cfg(all(target_os = "macos", hidapi))]
#[cfg_attr(docsrs, doc(cfg(target_os = "macos")))]
mod macos;
#[cfg(feature = "macos-native")]
mod macos_native;
#[cfg(target_os = "windows")]
#[cfg_attr(docsrs, doc(cfg(target_os = "windows")))]
mod windows;

#[cfg(feature = "windows-native")]
#[cfg_attr(docsrs, doc(cfg(all(feature = "windows-native", target_os = "windows"))))]
mod windows_native;

use libc::wchar_t;
use std::ffi::CStr;
use std::ffi::CString;
use std::fmt;
use std::fmt::Debug;
use std::sync::Mutex;

pub use error::HidError;

#[cfg(hidapi)]
use crate::hidapi::HidApiBackend;
#[cfg(all(feature = "linux-native", target_os = "linux"))]
use linux_native::HidApiBackend;
<<<<<<< HEAD
#[cfg(feature = "macos-native")]
use macos_native::HidApiBackend;
=======
#[cfg(all(feature = "windows-native", target_os = "windows"))]
use windows_native::HidApiBackend;
>>>>>>> 78f27380

pub type HidResult<T> = Result<T, HidError>;
pub const MAX_REPORT_DESCRIPTOR_SIZE: usize = 4096;

#[derive(Debug, Clone, Copy, PartialEq, Eq)]
enum InitState {
    NotInit,
    Init { enumerate: bool },
}

static INIT_STATE: Mutex<InitState> = Mutex::new(InitState::NotInit);

fn lazy_init(do_enumerate: bool) -> HidResult<()> {
    let mut init_state = INIT_STATE.lock().unwrap();

    match *init_state {
        InitState::NotInit => {
            #[cfg(all(libusb, not(target_os = "freebsd")))]
            if !do_enumerate {
                // Do not scan for devices in libusb_init()
                // Must be set before calling it.
                // This is needed on Android, where access to USB devices is limited
                unsafe { ffi::libusb_set_option(std::ptr::null_mut(), 2) }
            }

            // Initialize the HID
            #[cfg(hidapi)]
            if unsafe { ffi::hid_init() } == -1 {
                return Err(HidError::InitializationError);
            }

            #[cfg(all(target_os = "macos", feature = "macos-shared-device", hidapi))]
            unsafe {
                ffi::macos::hid_darwin_set_open_exclusive(0)
            }

            *init_state = InitState::Init {
                enumerate: do_enumerate,
            }
        }
        InitState::Init { enumerate } => {
            if enumerate != do_enumerate {
                panic!("Trying to initialize hidapi with enumeration={}, but it is already initialized with enumeration={}.", do_enumerate, enumerate)
            }
        }
    }

    Ok(())
}

/// `hidapi` context.
///
/// The `hidapi` C library is lazily initialized when creating the first instance,
/// and never deinitialized. Therefore, it is allowed to create multiple `HidApi`
/// instances.
///
/// Each instance has its own device list cache.
pub struct HidApi {
    device_list: Vec<DeviceInfo>,
}

impl HidApi {
    /// Create a new hidapi context.
    ///
    /// Will also initialize the currently available device list.
    ///
    /// # Panics
    ///
    /// Panics if hidapi is already initialized in "without enumerate" mode
    /// (i.e. if `new_without_enumerate()` has been called before).
    pub fn new() -> HidResult<Self> {
        lazy_init(true)?;

        let device_list = HidApiBackend::get_hid_device_info_vector()?;

        Ok(HidApi { device_list })
    }

    /// Create a new hidapi context, in "do not enumerate" mode.
    ///
    /// This is needed on Android, where access to USB device enumeration is limited.
    ///
    /// # Panics
    ///
    /// Panics if hidapi is already initialized in "do enumerate" mode
    /// (i.e. if `new()` has been called before).
    pub fn new_without_enumerate() -> HidResult<Self> {
        lazy_init(false)?;

        Ok(HidApi {
            device_list: Vec::new(),
        })
    }

    /// Refresh devices list and information about them (to access them use
    /// `device_list()` method)
    pub fn refresh_devices(&mut self) -> HidResult<()> {
        let device_list = HidApiBackend::get_hid_device_info_vector()?;
        self.device_list = device_list;
        Ok(())
    }

    /// Returns iterator containing information about attached HID devices.
    pub fn device_list(&self) -> impl Iterator<Item = &DeviceInfo> {
        self.device_list.iter()
    }

    /// Open a HID device using a Vendor ID (VID) and Product ID (PID).
    ///
    /// When multiple devices with the same vid and pid are available, then the
    /// first one found in the internal device list will be used. There are however
    /// no guarantees, which device this will be.
    pub fn open(&self, vid: u16, pid: u16) -> HidResult<HidDevice> {
        let dev = HidApiBackend::open(vid, pid)?;
        Ok(HidDevice::from_backend(Box::new(dev)))
    }

    /// Open a HID device using a Vendor ID (VID), Product ID (PID) and
    /// a serial number.
    pub fn open_serial(&self, vid: u16, pid: u16, sn: &str) -> HidResult<HidDevice> {
        let dev = HidApiBackend::open_serial(vid, pid, sn)?;
        Ok(HidDevice::from_backend(Box::new(dev)))
    }

    /// The path name be determined by inspecting the device list available with [HidApi::devices()](struct.HidApi.html#method.devices)
    ///
    /// Alternatively a platform-specific path name can be used (eg: /dev/hidraw0 on Linux).
    pub fn open_path(&self, device_path: &CStr) -> HidResult<HidDevice> {
        let dev = HidApiBackend::open_path(device_path)?;
        Ok(HidDevice::from_backend(Box::new(dev)))
    }

    /// Open a HID device using libusb_wrap_sys_device.
    #[cfg(libusb)]
    pub fn wrap_sys_device(&self, sys_dev: isize, interface_num: i32) -> HidResult<HidDevice> {
        let device = unsafe { ffi::hid_libusb_wrap_sys_device(sys_dev, interface_num) };

        if device.is_null() {
            match self.check_error() {
                Ok(err) => Err(err),
                Err(e) => Err(e),
            }
        } else {
            let dev = hidapi::HidDevice::from_raw(device);
            Ok(HidDevice::from_backend(Box::new(dev)))
        }
    }

    /// Get the last non-device specific error, which happened in the underlying hidapi C library.
    /// To get the last device specific error, use [`HidDevice::check_error`].
    ///
    /// The `Ok()` variant of the result will contain a [HidError::HidApiError](enum.HidError.html).
    ///
    /// When `Err()` is returned, then acquiring the error string from the hidapi C
    /// library failed. The contained [HidError](enum.HidError.html) is the cause, why no error could
    /// be fetched.
    #[cfg(hidapi)]
    #[deprecated(since = "2.2.3", note = "use the return values from the other methods")]
    pub fn check_error(&self) -> HidResult<HidError> {
        HidApiBackend::check_error()
    }
}

#[allow(dead_code)]
#[derive(Clone, PartialEq)]
enum WcharString {
    String(String),
    #[cfg_attr(
        any(
            all(feature = "linux-native", target_os = "linux"),
            all(feature = "macos-native", target_os = "macos")
        ),
        allow(dead_code)
    )]
    Raw(Vec<wchar_t>),
    None,
}

impl From<WcharString> for Option<String> {
    fn from(val: WcharString) -> Self {
        match val {
            WcharString::String(s) => Some(s),
            _ => None,
        }
    }
}

/// The underlying HID bus type.
#[repr(C)]
#[derive(Copy, Clone, Debug, PartialEq)]
pub enum BusType {
    Unknown = 0x00,
    Usb = 0x01,
    Bluetooth = 0x02,
    I2c = 0x03,
    Spi = 0x04,
}

/// Device information. Use accessors to extract information about Hid devices.
///
/// Note: Methods like `serial_number()` may return None, if the conversion to a
/// String failed internally. You can however access the raw hid representation of the
/// string by calling `serial_number_raw()`
#[derive(Clone)]
pub struct DeviceInfo {
    path: CString,
    vendor_id: u16,
    product_id: u16,
    serial_number: WcharString,
    release_number: u16,
    manufacturer_string: WcharString,
    product_string: WcharString,
    #[allow(dead_code)]
    usage_page: u16,
    #[allow(dead_code)]
    usage: u16,
    interface_number: i32,
    bus_type: BusType,
}

impl DeviceInfo {
    pub fn path(&self) -> &CStr {
        &self.path
    }

    pub fn vendor_id(&self) -> u16 {
        self.vendor_id
    }

    pub fn product_id(&self) -> u16 {
        self.product_id
    }

    /// Try to call `serial_number_raw()`, if None is returned.
    pub fn serial_number(&self) -> Option<&str> {
        match self.serial_number {
            WcharString::String(ref s) => Some(s),
            _ => None,
        }
    }

    pub fn serial_number_raw(&self) -> Option<&[wchar_t]> {
        match self.serial_number {
            WcharString::Raw(ref s) => Some(s),
            _ => None,
        }
    }

    pub fn release_number(&self) -> u16 {
        self.release_number
    }

    /// Try to call `manufacturer_string_raw()`, if None is returned.
    pub fn manufacturer_string(&self) -> Option<&str> {
        match self.manufacturer_string {
            WcharString::String(ref s) => Some(s),
            _ => None,
        }
    }

    pub fn manufacturer_string_raw(&self) -> Option<&[wchar_t]> {
        match self.manufacturer_string {
            WcharString::Raw(ref s) => Some(s),
            _ => None,
        }
    }

    /// Try to call `product_string_raw()`, if None is returned.
    pub fn product_string(&self) -> Option<&str> {
        match self.product_string {
            WcharString::String(ref s) => Some(s),
            _ => None,
        }
    }

    pub fn product_string_raw(&self) -> Option<&[wchar_t]> {
        match self.product_string {
            WcharString::Raw(ref s) => Some(s),
            _ => None,
        }
    }

    /// Usage page is not available on linux libusb backends
    #[cfg(not(all(libusb, target_os = "linux")))]
    pub fn usage_page(&self) -> u16 {
        self.usage_page
    }

    /// Usage is not available on linux libusb backends
    #[cfg(not(all(libusb, target_os = "linux")))]
    pub fn usage(&self) -> u16 {
        self.usage
    }

    pub fn interface_number(&self) -> i32 {
        self.interface_number
    }

    pub fn bus_type(&self) -> BusType {
        self.bus_type
    }

    /// Use the information contained in `DeviceInfo` to open
    /// and return a handle to a [HidDevice](struct.HidDevice.html).
    ///
    /// By default the device path is used to open the device.
    /// When no path is available, then vid, pid and serial number are used.
    /// If both path and serial number are not available, then this function will
    /// fail with [HidError::OpenHidDeviceWithDeviceInfoError](enum.HidError.html#variant.OpenHidDeviceWithDeviceInfoError).
    ///
    /// Note, that opening a device could still be done using [HidApi::open()](struct.HidApi.html#method.open) directly.
    pub fn open_device(&self, hidapi: &HidApi) -> HidResult<HidDevice> {
        if !self.path.as_bytes().is_empty() {
            hidapi.open_path(self.path.as_c_str())
        } else if let Some(sn) = self.serial_number() {
            hidapi.open_serial(self.vendor_id, self.product_id, sn)
        } else {
            Err(HidError::OpenHidDeviceWithDeviceInfoError {
                device_info: Box::new(self.clone()),
            })
        }
    }
}

impl fmt::Debug for DeviceInfo {
    fn fmt(&self, f: &mut fmt::Formatter<'_>) -> fmt::Result {
        f.debug_struct("HidDeviceInfo")
            .field("vendor_id", &self.vendor_id)
            .field("product_id", &self.product_id)
            .finish()
    }
}

/// Trait which the different backends must implement
trait HidDeviceBackendBase {
    #[cfg(hidapi)]
    fn check_error(&self) -> HidResult<HidError>;
    fn write(&self, data: &[u8]) -> HidResult<usize>;
    fn read(&self, buf: &mut [u8]) -> HidResult<usize>;
    fn read_timeout(&self, buf: &mut [u8], timeout: i32) -> HidResult<usize>;
    fn send_feature_report(&self, data: &[u8]) -> HidResult<()>;
    fn get_feature_report(&self, buf: &mut [u8]) -> HidResult<usize>;
    fn set_blocking_mode(&self, blocking: bool) -> HidResult<()>;
    fn get_device_info(&self) -> HidResult<DeviceInfo>;
    fn get_manufacturer_string(&self) -> HidResult<Option<String>>;
    fn get_product_string(&self) -> HidResult<Option<String>>;
    fn get_serial_number_string(&self) -> HidResult<Option<String>>;
    fn get_report_descriptor(&self, buf: &mut [u8]) -> HidResult<usize>;

    fn get_indexed_string(&self, _index: i32) -> HidResult<Option<String>> {
        Err(HidError::HidApiError {
            message: "get_indexed_string: not supported".to_string(),
        })
    }
}

/// A trait with the extra methods that are available on macOS
#[cfg(target_os = "macos")]
trait HidDeviceBackendMacos {
    /// Get the location ID for a [`HidDevice`] device.
    fn get_location_id(&self) -> HidResult<u32>;

    /// Check if the device was opened in exclusive mode.
    fn is_open_exclusive(&self) -> HidResult<bool>;
}

/// A trait with the extra methods that are available on macOS
#[cfg(target_os = "windows")]
trait HidDeviceBackendWindows {
    /// Get the container ID for a HID device
    fn get_container_id(&self) -> HidResult<GUID>;
}

#[cfg(not(any(target_os = "macos", target_os = "windows")))]
trait HidDeviceBackend: HidDeviceBackendBase + Send {}
#[cfg(target_os = "macos")]
trait HidDeviceBackend: HidDeviceBackendBase + HidDeviceBackendMacos + Send {}
#[cfg(target_os = "windows")]
trait HidDeviceBackend: HidDeviceBackendBase + HidDeviceBackendWindows + Send {}

/// Automatically implement the top trait
#[cfg(not(any(target_os = "macos", target_os = "windows")))]
impl<T> HidDeviceBackend for T where T: HidDeviceBackendBase + Send {}

/// Automatically implement the top trait
#[cfg(target_os = "macos")]
impl<T> HidDeviceBackend for T where T: HidDeviceBackendBase + HidDeviceBackendMacos + Send {}

/// Automatically implement the top trait
#[cfg(target_os = "windows")]
impl<T> HidDeviceBackend for T where T: HidDeviceBackendBase + HidDeviceBackendWindows + Send {}

pub struct HidDevice {
    inner: Box<dyn HidDeviceBackend>,
}

impl Debug for HidDevice {
    fn fmt(&self, f: &mut fmt::Formatter<'_>) -> fmt::Result {
        f.debug_struct("HidDevice").finish_non_exhaustive()
    }
}

impl HidDevice {
    fn from_backend(inner: Box<dyn HidDeviceBackend>) -> Self {
        Self { inner }
    }
}

// Methods that use the backend
impl HidDevice {
    /// Get the last error, which happened in the underlying hidapi C library.
    ///
    /// The `Ok()` variant of the result will contain a [HidError::HidApiError](enum.HidError.html).
    ///
    /// When `Err()` is returned, then acquiring the error string from the hidapi C
    /// library failed. The contained [HidError](enum.HidError.html) is the cause, why no error could
    /// be fetched.
    #[cfg(hidapi)]
    #[deprecated(since = "2.2.3", note = "use the return values from the other methods")]
    pub fn check_error(&self) -> HidResult<HidError> {
        self.inner.check_error()
    }

    /// The first byte of `data` must contain the Report ID. For
    /// devices which only support a single report, this must be set
    /// to 0x0. The remaining bytes contain the report data. Since
    /// the Report ID is mandatory, calls to `write()` will always
    /// contain one more byte than the report contains. For example,
    /// if a hid report is 16 bytes long, 17 bytes must be passed to
    /// `write()`, the Report ID (or 0x0, for devices with a
    /// single report), followed by the report data (16 bytes). In
    /// this example, the length passed in would be 17.
    /// `write()` will send the data on the first OUT endpoint, if
    /// one exists. If it does not, it will send the data through
    /// the Control Endpoint (Endpoint 0).
    pub fn write(&self, data: &[u8]) -> HidResult<usize> {
        self.inner.write(data)
    }

    /// Input reports are returned to the host through the 'INTERRUPT IN'
    /// endpoint. The first byte will contain the Report number if the device
    /// uses numbered reports.
    pub fn read(&self, buf: &mut [u8]) -> HidResult<usize> {
        self.inner.read(buf)
    }

    /// Input reports are returned to the host through the 'INTERRUPT IN'
    /// endpoint. The first byte will contain the Report number if the device
    /// uses numbered reports. Timeout measured in milliseconds, set -1 for
    /// blocking wait.
    pub fn read_timeout(&self, buf: &mut [u8], timeout: i32) -> HidResult<usize> {
        self.inner.read_timeout(buf, timeout)
    }

    /// Send a Feature report to the device.
    /// Feature reports are sent over the Control endpoint as a
    /// Set_Report transfer.  The first byte of `data` must contain the
    /// 'Report ID'. For devices which only support a single report, this must
    /// be set to 0x0. The remaining bytes contain the report data. Since the
    /// 'Report ID' is mandatory, calls to `send_feature_report()` will always
    /// contain one more byte than the report contains. For example, if a hid
    /// report is 16 bytes long, 17 bytes must be passed to
    /// `send_feature_report()`: 'the Report ID' (or 0x0, for devices which
    /// do not use numbered reports), followed by the report data (16 bytes).
    /// In this example, the length passed in would be 17.
    pub fn send_feature_report(&self, data: &[u8]) -> HidResult<()> {
        self.inner.send_feature_report(data)
    }

    /// Set the first byte of `buf` to the 'Report ID' of the report to be read.
    /// Upon return, the first byte will still contain the Report ID, and the
    /// report data will start in `buf[1]`.
    pub fn get_feature_report(&self, buf: &mut [u8]) -> HidResult<usize> {
        self.inner.get_feature_report(buf)
    }

    /// Set the device handle to be in blocking or in non-blocking mode. In
    /// non-blocking mode calls to `read()` will return immediately with an empty
    /// slice if there is no data to be read. In blocking mode, `read()` will
    /// wait (block) until there is data to read before returning.
    /// Modes can be changed at any time.
    pub fn set_blocking_mode(&mut self, blocking: bool) -> HidResult<()> {
        self.inner.set_blocking_mode(blocking)
    }

    /// Get The Manufacturer String from a HID device.
    pub fn get_manufacturer_string(&self) -> HidResult<Option<String>> {
        self.inner.get_manufacturer_string()
    }

    /// Get The Manufacturer String from a HID device.
    pub fn get_product_string(&self) -> HidResult<Option<String>> {
        self.inner.get_product_string()
    }

    /// Get The Serial Number String from a HID device.
    pub fn get_serial_number_string(&self) -> HidResult<Option<String>> {
        self.inner.get_serial_number_string()
    }

    /// Get a string from a HID device, based on its string index.
    pub fn get_indexed_string(&self, index: i32) -> HidResult<Option<String>> {
        self.inner.get_indexed_string(index)
    }

    /// Get a report descriptor from a HID device
    ///
    /// User has to provide a preallocated buffer where the descriptor will be copied to.
    /// It is recommended to use a preallocated buffer of [`MAX_REPORT_DESCRIPTOR_SIZE`] size.
    pub fn get_report_descriptor(&self, buf: &mut [u8]) -> HidResult<usize> {
        self.inner.get_report_descriptor(buf)
    }

    /// Get [`DeviceInfo`] from a HID device.
    pub fn get_device_info(&self) -> HidResult<DeviceInfo> {
        self.inner.get_device_info()
    }
}<|MERGE_RESOLUTION|>--- conflicted
+++ resolved
@@ -84,7 +84,10 @@
 mod windows;
 
 #[cfg(feature = "windows-native")]
-#[cfg_attr(docsrs, doc(cfg(all(feature = "windows-native", target_os = "windows"))))]
+#[cfg_attr(
+    docsrs,
+    doc(cfg(all(feature = "windows-native", target_os = "windows")))
+)]
 mod windows_native;
 
 use libc::wchar_t;
@@ -100,13 +103,10 @@
 use crate::hidapi::HidApiBackend;
 #[cfg(all(feature = "linux-native", target_os = "linux"))]
 use linux_native::HidApiBackend;
-<<<<<<< HEAD
 #[cfg(feature = "macos-native")]
 use macos_native::HidApiBackend;
-=======
 #[cfg(all(feature = "windows-native", target_os = "windows"))]
 use windows_native::HidApiBackend;
->>>>>>> 78f27380
 
 pub type HidResult<T> = Result<T, HidError>;
 pub const MAX_REPORT_DESCRIPTOR_SIZE: usize = 4096;
